--- conflicted
+++ resolved
@@ -47,15 +47,11 @@
   private static final Logger LOGGER = LoggerFactory.getLogger(MembershipProtocol.class);
 
   private enum MembershipUpdateReason {
-<<<<<<< HEAD
-    FAILURE_DETECTOR_EVENT, MEMBERSHIP_GOSSIP, SYNC, SUSPICION_TIMEOUT
-=======
     FAILURE_DETECTOR_EVENT,
     MEMBERSHIP_GOSSIP,
     SYNC,
     INITIAL_SYNC,
     SUSPICION_TIMEOUT
->>>>>>> 124a22bc
   }
 
   // Qualifiers
@@ -160,13 +156,9 @@
   }
 
   @Override
-<<<<<<< HEAD
   public Flowable<MembershipEvent> listen() {
     return subject;
-=======
-  public Observable<MembershipEvent> listen() {
-    return subject.onBackpressureBuffer().asObservable();
->>>>>>> 124a22bc
+
   }
 
   @Override
@@ -499,15 +491,11 @@
   }
 
   private void scheduleSuspicionTimeoutTask(MembershipRecord record) {
-<<<<<<< HEAD
-    suspicionTimeoutTasks.computeIfAbsent(record.id(),
-        id -> executor.schedule(() -> onSuspicionTimeout(id), config.getSuspectTimeout(), TimeUnit.MILLISECONDS));
-=======
+
     long suspicionTimeout =
         ClusterMath.suspicionTimeout(config.getSuspicionMult(), membershipTable.size(), config.getPingInterval());
     suspicionTimeoutTasks.computeIfAbsent(record.id(), id ->
         executor.schedule(() -> onSuspicionTimeout(id), suspicionTimeout, TimeUnit.MILLISECONDS));
->>>>>>> 124a22bc
   }
 
   private void onSuspicionTimeout(String memberId) {
